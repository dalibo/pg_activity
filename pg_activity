--- conflicted
+++ resolved
@@ -166,7 +166,14 @@
                 metavar = 'VERBOSE_MODE',
                 choices = ['1', '2', '3'],
                 default = '2')
-<<<<<<< HEAD
+            # --duration-mode
+            parser.add_option(
+                '--duration-mode',
+                dest = 'durationmode',
+                help = "Duration mode. Values: 1-QUERY(default), 2-TRANSACTION, 3-BACKEND",
+                metavar = 'DURATION_MODE',
+                choices = ['1', '2', '3'],
+                default = '1')
             # --min-duration
             parser.add_option(
                 '--min-duration',
@@ -175,16 +182,6 @@
                 metavar = "SECONDS",
                 type = float,
                 default = 0)
-=======
-            # --duration-mode
-            parser.add_option(
-                '--duration-mode',
-                dest = 'durationmode',
-                help = "Duration mode. Values: 1-QUERY(default), 2-TRANSACTION, 3-BACKEND",
-                metavar = 'DURATION_MODE',
-                choices = ['1', '2', '3'],
-                default = '1')
->>>>>>> eba13c10
 
             group = OptionGroup(
                 parser,
