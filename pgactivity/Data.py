--- conflicted
+++ resolved
@@ -715,14 +715,9 @@
                     duration = query['duration'],
                     wait = query['wait'],
                     state = query['state'],
-<<<<<<< HEAD
-                    query = clean_str(query['query']),
-                    extras = {},
-                    appname = query['application_name'] 
-=======
                     query = query['query'],
                     extras = {}
->>>>>>> 2988ab31
+                    appname = query['application_name'] 
                     )
 
                 process.set_extra('meminfo',
