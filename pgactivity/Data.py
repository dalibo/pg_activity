--- conflicted
+++ resolved
@@ -330,11 +330,7 @@
         active_connections = int(ret['active_connections'])
         return active_connections
 
-<<<<<<< HEAD
-    def pg_get_activities(self):
-=======
     def pg_get_activities(self, duration_mode=1):
->>>>>>> eba13c10
         """
         Get activity from pg_stat_activity view.
         """
@@ -479,11 +475,7 @@
         ret = cur.fetchall()
         return ret
 
-<<<<<<< HEAD
-    def pg_get_waiting(self):
-=======
     def pg_get_waiting(self, duration_mode=1):
->>>>>>> eba13c10
         """
         Get waiting queries.
         """
